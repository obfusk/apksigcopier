--- conflicted
+++ resolved
@@ -1,14 +1,6 @@
-<<<<<<< HEAD
-apksigcopier (0.4.0-1ppa.focal1) focal; urgency=medium
-=======
-apksigcopier (0.5.0-1) unstable; urgency=medium
->>>>>>> fe3a161c
+apksigcopier (0.5.0-1ppa.focal1) focal; urgency=medium
 
   * Ubuntu focal requires debhelper-compat = 12.
-  * v0.4.0 for Ubuntu focal.
+  * v0.5.0 for Ubuntu focal.
 
-<<<<<<< HEAD
- -- Felix C. Stegerman <flx@obfusk.net>  Sat, 10 Apr 2021 23:25:18 +0200
-=======
- -- Felix C. Stegerman <flx@obfusk.net>  Thu, 15 Apr 2021 18:21:58 +0200
->>>>>>> fe3a161c
+ -- Felix C. Stegerman <flx@obfusk.net>  Thu, 15 Apr 2021 18:21:58 +0200